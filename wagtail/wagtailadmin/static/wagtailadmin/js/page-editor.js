--- conflicted
+++ resolved
@@ -69,14 +69,6 @@
             format: 'Y-m-d',
         });
     }
-<<<<<<< HEAD
-}
-function initFriendlyDateChooser(id) {
-    $('#' + id).datepicker({
-        dateFormat: 'd M yy', constrainInput: false, /* showOn: 'button', */ firstDay: 1
-    });
-=======
->>>>>>> d34c504b
 }
 
 function initTimeChooser(id) {
