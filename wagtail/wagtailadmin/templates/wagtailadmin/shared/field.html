--- conflicted
+++ resolved
@@ -1,9 +1,5 @@
 {% load wagtailadmin_tags %}
-<<<<<<< HEAD
-<div class="field {{ field|fieldtype }} {{ field_classes }}">
-=======
-<div class="field {{ field.field_classnames }} {{ field|fieldtype }} {{ field|widgettype }} {{ field_classes }}">
->>>>>>> fd247e69
+<div class="field {{ field|fieldtype }} {{ field|widgettype }} {{ field_classes }}">
     {{ field.label_tag }}
     <div class="field-content">
         <div class="input {{ input_classes }} ">
